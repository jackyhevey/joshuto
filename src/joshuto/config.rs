extern crate serde;

use self::serde::de::DeserializeOwned;

pub mod config;
pub mod keymap;
pub mod mimetype;
pub mod preview;
pub mod theme;

pub use self::config::JoshutoConfig;
pub use self::keymap::JoshutoKeymap;
pub use self::mimetype::JoshutoMimetype;
pub use self::preview::JoshutoPreview;
pub use self::theme::JoshutoTheme;
pub use self::theme::JoshutoColorTheme;
<<<<<<< HEAD
=======

pub fn search_config_hierarchy(filename: &str) -> Option<std::path::PathBuf> {
    match xdg::BaseDirectories::with_prefix(::PROGRAM_NAME) {
        Ok(dirs) => {
            dirs
                // 1st priority is $XDG_CONFIG_HOME
                .find_config_file(filename)
                // 2nd priority is ./config
                .or_else(|| {
                    let default_config = std::path::Path::new("./config").join(filename);
                    match default_config.exists() {
                        true => Some(default_config),
                        false => None,
                    }
                })
        },
        Err(e) => {
            eprintln!("{}", e);
            None
        },
    }
}

fn read_config(filename: &str) -> Option<String> {
    let config_path = search_config_hierarchy(filename)?;
    match std::fs::read_to_string(&config_path) {
        Ok(content) => Some(content),
        Err(e) => {
            eprintln!("{}", e);
            std::process::exit(1)
        },
    }
}

trait Flattenable<T> {
    fn flatten(self) -> T;
}

fn parse_config<T, S>(filename: &str) -> Option<S>
    where T: DeserializeOwned + Flattenable<S>
{
    let config_contents = read_config(filename)?;
    let config = match toml::from_str::<T>(&config_contents) {
        Ok(config) => config,
        Err(e) => {
            eprintln!("Error parsing {} file: {}", filename, e);
            std::process::exit(1);
        },
    };
    Some(config.flatten())
}
>>>>>>> 5ef78e17
<|MERGE_RESOLUTION|>--- conflicted
+++ resolved
@@ -14,8 +14,6 @@
 pub use self::preview::JoshutoPreview;
 pub use self::theme::JoshutoTheme;
 pub use self::theme::JoshutoColorTheme;
-<<<<<<< HEAD
-=======
 
 pub fn search_config_hierarchy(filename: &str) -> Option<std::path::PathBuf> {
     match xdg::BaseDirectories::with_prefix(::PROGRAM_NAME) {
@@ -66,5 +64,4 @@
         },
     };
     Some(config.flatten())
-}
->>>>>>> 5ef78e17
+}