--- conflicted
+++ resolved
@@ -29,11 +29,7 @@
         let text_iter = self.options.iter().chain(&[" "]);
         let area_x = area.x + 1;
 
-<<<<<<< HEAD
-        for (y, text) in (1..area.height).zip(text_iter) {
-=======
         for (y, text) in (area.y + 1..area.y + area.height).zip(text_iter) {
->>>>>>> da053083
             buf.set_string(area_x, y, text, style);
         }
     }
