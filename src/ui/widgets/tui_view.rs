use tui::buffer::Buffer;
use tui::layout::{Direction, Layout, Rect};
use tui::style::{Color, Modifier, Style};
use tui::widgets::{Paragraph, Text, Widget};

use super::{TuiDirList, TuiDirListDetailed, TuiFooter, TuiTabBar, TuiTopBar};
use crate::context::JoshutoContext;

const TAB_VIEW_WIDTH: u16 = 15;

pub struct TuiView<'a> {
    pub context: &'a JoshutoContext,
    pub show_bottom_status: bool,
}

use super::super::{DEFAULT_LAYOUT, NO_PREVIEW_LAYOUT};

impl<'a> TuiView<'a> {
    pub fn new(context: &'a JoshutoContext) -> Self {
        Self {
            context,
            show_bottom_status: true,
        }
    }
}

impl<'a> Widget for TuiView<'a> {
    fn draw(&mut self, area: Rect, buf: &mut Buffer) {
        let f_size = area;

        let curr_tab = self.context.curr_tab_ref();

        let curr_list = curr_tab.curr_list_ref();
        let parent_list = curr_tab.parent_list_ref();
        let child_list = curr_tab.child_list_ref();

        let constraints = match child_list {
            Some(_) => DEFAULT_LAYOUT,
            None => NO_PREVIEW_LAYOUT,
        };
        let layout_rect = Layout::default()
            .direction(Direction::Horizontal)
            .margin(1)
            .constraints(constraints.as_ref())
            .split(f_size);

<<<<<<< HEAD
        {
            let curr_path = curr_tab.curr_path.as_path();

            if self.context.tabs.len() > 1 {
                let topbar_width = if f_size.width > TAB_VIEW_WIDTH {
                    f_size.width - TAB_VIEW_WIDTH
                } else {
                    0
                };

                let rect = Rect {
                    x: 0,
                    y: 0,
                    width: topbar_width,
                    height: 1,
                };
                TuiTopBar::new(curr_path).draw(rect, buf);

                let rect = Rect {
                    x: topbar_width,
                    y: 0,
                    width: TAB_VIEW_WIDTH,
                    height: 1,
                };
                let name = if let Some(ostr) = curr_path.file_name() {
                    ostr.to_str().unwrap_or("")
                } else {
                    ""
                };
                TuiTabBar::new(name, self.context.curr_tab_index, self.context.tabs.len())
                    .draw(rect, buf);
            } else {
                let topbar_width = f_size.width;

                let rect = Rect {
                    x: 0,
                    y: 0,
                    width: topbar_width,
                    height: 1,
                };
                TuiTopBar::new(curr_path).draw(rect, buf);
            }
        }
=======
         if self.context.tabs.len() > 1 {
            let rect = Rect {
                x: f_size.width - 5,
                y: 0,
                width: 5,
                height: 1,
            };

            let rect = Rect {
                x: 0,
                y: 0,
                width: f_size.width - 5,
                height: 1,
            };

            TuiTopBar::new(curr_tab.curr_path.as_path()).draw(rect, buf);
         } else {
            let rect = Rect {
                x: 0,
                y: 0,
                width: f_size.width,
                height: 1,
            };

            TuiTopBar::new(curr_tab.curr_path.as_path()).draw(rect, buf);
         }
>>>>>>> 3682d2fc

        if let Some(curr_list) = parent_list.as_ref() {
            TuiDirList::new(&curr_list).draw(layout_rect[0], buf);
        };

        if let Some(curr_list) = curr_list.as_ref() {
            TuiDirListDetailed::new(&curr_list).draw(layout_rect[1], buf);
            let rect = Rect {
                x: 0,
                y: f_size.height - 1,
                width: f_size.width,
                height: 1,
            };

            let message_style = Style::default()
                .fg(Color::LightCyan)
                .modifier(Modifier::BOLD);

            if self.show_bottom_status {
                /* draw the bottom status bar */
                if let Some(msg) = self.context.worker_msg.as_ref() {
                    let text = [Text::styled(msg, message_style)];

                    Paragraph::new(text.iter()).wrap(true).draw(rect, buf);
                } else if !self.context.message_queue.is_empty() {
                    let text = [Text::styled(&self.context.message_queue[0], message_style)];

                    Paragraph::new(text.iter()).wrap(true).draw(rect, buf);
                } else if let Some(entry) = curr_list.get_curr_ref() {
                    TuiFooter::new(entry).draw(rect, buf);
                }
            }
        };

        if let Some(curr_list) = child_list.as_ref() {
            TuiDirList::new(&curr_list).draw(layout_rect[2], buf);
        };
    }
}<|MERGE_RESOLUTION|>--- conflicted
+++ resolved
@@ -44,7 +44,6 @@
             .constraints(constraints.as_ref())
             .split(f_size);
 
-<<<<<<< HEAD
         {
             let curr_path = curr_tab.curr_path.as_path();
 
@@ -88,34 +87,6 @@
                 TuiTopBar::new(curr_path).draw(rect, buf);
             }
         }
-=======
-         if self.context.tabs.len() > 1 {
-            let rect = Rect {
-                x: f_size.width - 5,
-                y: 0,
-                width: 5,
-                height: 1,
-            };
-
-            let rect = Rect {
-                x: 0,
-                y: 0,
-                width: f_size.width - 5,
-                height: 1,
-            };
-
-            TuiTopBar::new(curr_tab.curr_path.as_path()).draw(rect, buf);
-         } else {
-            let rect = Rect {
-                x: 0,
-                y: 0,
-                width: f_size.width,
-                height: 1,
-            };
-
-            TuiTopBar::new(curr_tab.curr_path.as_path()).draw(rect, buf);
-         }
->>>>>>> 3682d2fc
 
         if let Some(curr_list) = parent_list.as_ref() {
             TuiDirList::new(&curr_list).draw(layout_rect[0], buf);
