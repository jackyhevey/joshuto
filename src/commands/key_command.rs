--- conflicted
+++ resolved
@@ -77,11 +77,8 @@
     NewTab,
     CloseTab,
     TabSwitch(i32),
-<<<<<<< HEAD
     TabSwitchIndex(u32),
-=======
     Help,
->>>>>>> 5e3839ad
 }
 
 impl KeyCommand {
@@ -144,9 +141,7 @@
             Self::SortReverse => "sort reverse",
 
             Self::TabSwitch(_) => "tab_switch",
-<<<<<<< HEAD
             Self::TabSwitchIndex(_) => "tab_switch_index",
-=======
             Self::Help => "help",
         }
     }
@@ -232,8 +227,8 @@
             Self::SortReverse => "Reverse sort order",
 
             Self::TabSwitch(_) => "Swith to the next tab",
+            Self::TabSwitchIndex(_) => "Swith to a given tab",
             Self::Help => "Open this help page",
->>>>>>> 5e3839ad
         }
     }
 }
@@ -497,11 +492,7 @@
             Self::NewTab => tab_ops::new_tab(context),
             Self::CloseTab => tab_ops::close_tab(context),
             Self::CommandLine(p, s) => {
-<<<<<<< HEAD
-                command_line::read_and_execute(context, backend, p.as_str(), s.as_str())
-=======
-                command_line::readline(context, backend, keymap_t, p.as_str(), s.as_str())
->>>>>>> 5e3839ad
+                command_line::read_and_execute(context, backend, keymap_t, p.as_str(), s.as_str())
             }
             Self::CutFiles => file_ops::cut(context),
             Self::CopyFiles => file_ops::copy(context),
@@ -566,12 +557,8 @@
                 tab_ops::tab_switch(*i, context)?;
                 Ok(())
             }
-<<<<<<< HEAD
             Self::TabSwitchIndex(i) => tab_ops::tab_switch_index(*i as usize, context),
-=======
-
             Self::Help => help::help_loop(context, backend, keymap_t),
->>>>>>> 5e3839ad
         }
     }
 }
