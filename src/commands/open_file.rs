use std::path::{Path, PathBuf};

use crate::commands::{JoshutoCommand, JoshutoRunnable};
use crate::config::mimetype::JoshutoMimetypeEntry;
use crate::context::JoshutoContext;
use crate::error::{JoshutoError, JoshutoErrorKind, JoshutoResult};
use crate::history::DirectoryHistory;
use crate::textfield::JoshutoTextField;
use crate::ui;
use crate::window;
use crate::window::JoshutoView;

use crate::MIMETYPE_T;

#[derive(Clone, Debug)]
pub struct OpenFile;

impl OpenFile {
    pub fn new() -> Self {
        OpenFile
    }
    pub const fn command() -> &'static str {
        "open_file"
    }

    pub fn get_options<'a>(path: &Path) -> Vec<&'a JoshutoMimetypeEntry> {
        let mut mimetype_options: Vec<&JoshutoMimetypeEntry> = Vec::new();

        /* extensions have priority */
        if let Some(file_ext) = path.extension() {
            if let Some(file_ext) = file_ext.to_str() {
                let ext_entries = MIMETYPE_T.get_entries_for_ext(file_ext);
                mimetype_options.extend(ext_entries);
            }
        }
        mimetype_options
    }

    fn open(context: &mut JoshutoContext, view: &JoshutoView) -> std::io::Result<()> {
        let mut path: Option<PathBuf> = None;
        {
            let curr_list = &context.tabs[context.curr_tab_index].curr_list;
            if let Some(entry) = curr_list.get_curr_ref() {
                if entry.file_path().is_dir() {
                    path = Some(entry.file_path().clone());
                }
            }
        }
        if let Some(path) = path {
            Self::open_directory(&path, context)?;
            let curr_tab = &mut context.tabs[context.curr_tab_index];
            if curr_tab.curr_list.need_update() {
                curr_tab
                    .curr_list
                    .reload_contents(&context.config_t.sort_option)?;
                curr_tab
                    .curr_list
                    .sort(context.config_t.sort_option.compare_func());
            }
            curr_tab.refresh(view, &context.config_t);
        } else {
            let curr_tab = &context.tabs[context.curr_tab_index];
            let paths = curr_tab.curr_list.get_selected_paths();

            if paths.is_empty() {
                let err = std::io::Error::new(std::io::ErrorKind::NotFound, "No files selected");
                return Err(err);
            }
            let mimetype_options = Self::get_options(&paths[0]);

            /* try executing with user defined entries */
            if !mimetype_options.is_empty() {
<<<<<<< HEAD
                mimetype_options[0].execute_with(&paths);
            } else if context.config_t.xdg_open {   // try system defined entries
=======
                mimetype_options[0].execute_with(&paths)?;
            } else if context.config_t.xdg_open {
>>>>>>> e0bbe7f3
                ncurses::savetty();
                ncurses::endwin();
                open::that(paths[0]).unwrap();
                ncurses::resetty();
                ncurses::refresh();
<<<<<<< HEAD
            } else {    // ask user for command
                OpenFileWith::open_with(&paths);
=======
            } else {
                OpenFileWith::open_with(&paths)?;
>>>>>>> e0bbe7f3
            }
            let curr_tab = &mut context.tabs[context.curr_tab_index];
            if curr_tab.curr_list.need_update() {
                curr_tab
                    .curr_list
                    .reload_contents(&context.config_t.sort_option)?;
                curr_tab
                    .curr_list
                    .sort(context.config_t.sort_option.compare_func());
            }
            curr_tab.refresh(view, &context.config_t);
        }
        ncurses::doupdate();
        Ok(())
    }

    fn open_directory(path: &Path, context: &mut JoshutoContext) -> std::io::Result<()> {
        std::env::set_current_dir(path)?;

        let curr_tab = &mut context.tabs[context.curr_tab_index];
        let mut new_curr_list = curr_tab
            .history
            .pop_or_create(path, &context.config_t.sort_option)?;

        std::mem::swap(&mut curr_tab.curr_list, &mut new_curr_list);
        curr_tab
            .history
            .insert(new_curr_list.file_path().clone(), new_curr_list);

        curr_tab.curr_path = path.to_path_buf().clone();
        Ok(())
    }
}

impl JoshutoCommand for OpenFile {}

impl std::fmt::Display for OpenFile {
    fn fmt(&self, f: &mut std::fmt::Formatter) -> std::fmt::Result {
        f.write_str(Self::command())
    }
}

impl JoshutoRunnable for OpenFile {
    fn execute(&self, context: &mut JoshutoContext, view: &JoshutoView) -> JoshutoResult<()> {
        Self::open(context, view)?;
        Ok(())
    }
}

#[derive(Clone, Debug)]
pub struct OpenFileWith;

impl OpenFileWith {
    pub fn new() -> Self {
        OpenFileWith
    }
    pub const fn command() -> &'static str {
        "open_file_with"
    }

    pub fn open_with(paths: &[&PathBuf]) -> std::io::Result<()> {
        const PROMPT: &str = ":open_with ";

        let mimetype_options: Vec<&JoshutoMimetypeEntry> = OpenFile::get_options(&paths[0]);
        let user_input: Option<String> = {
            let (term_rows, term_cols) = ui::getmaxyx();

            let option_size = mimetype_options.len();
            let display_win = window::JoshutoPanel::new(
                option_size as i32 + 2,
                term_cols,
                (term_rows as usize - option_size - 2, 0),
            );

            let mut display_vec: Vec<String> = Vec::with_capacity(option_size);
            for (i, val) in mimetype_options.iter().enumerate() {
                display_vec.push(format!("  {}\t{}", i, val));
            }
            display_vec.sort();

            display_win.move_to_top();
            ui::display_menu(&display_win, &display_vec);
            ncurses::doupdate();

            let textfield =
                JoshutoTextField::new(1, term_cols, (term_rows as usize - 1, 0), PROMPT, "", "");
            textfield.readline()
        };
        ncurses::doupdate();

        match user_input.as_ref() {
            None => Ok(()),
            Some(user_input) if user_input.is_empty() => Ok(()),
            Some(user_input) => match user_input.parse::<usize>() {
<<<<<<< HEAD
                Ok(n) if n >= mimetype_options.len() => Err(std::io::Error::new(
                    std::io::ErrorKind::InvalidData,
                    "option does not exist".to_owned(),
                )),
                Ok(n) => mimetype_options[n].execute_with(paths),
                Err(_) => {
                    let mut args_iter = user_input.split_whitespace();
                    match args_iter.next() {
                        Some(cmd) => JoshutoMimetypeEntry::new(String::from(cmd))
                            .add_args(args_iter)
                            .execute_with(paths),
=======
                Ok(n) => {
                    if n < mimetype_options.len() {
                        mimetype_options[n].execute_with(paths)
                    } else {
                        let err = std::io::Error::new(
                            std::io::ErrorKind::InvalidData,
                            "option does not exist".to_owned(),
                        );
                        Err(err)
                    }
                }
                Err(_) => {
                    let mut args_iter = user_input.split_whitespace();
                    match args_iter.next() {
                        Some(s) => JoshutoMimetypeEntry::new(s.to_owned())
                                .add_args(args_iter)
                                .execute_with(paths),
>>>>>>> e0bbe7f3
                        None => Ok(()),
                    }
                }
            },
        }
    }
}

impl JoshutoCommand for OpenFileWith {}

impl std::fmt::Display for OpenFileWith {
    fn fmt(&self, f: &mut std::fmt::Formatter) -> std::fmt::Result {
        f.write_str(Self::command())
    }
}

impl JoshutoRunnable for OpenFileWith {
    fn execute(&self, context: &mut JoshutoContext, _: &JoshutoView) -> JoshutoResult<()> {
        let curr_list = &context.tabs[context.curr_tab_index].curr_list;
        match curr_list.index {
            None => {
                return Err(JoshutoError::new(
                    JoshutoErrorKind::IONotFound,
                    String::from("No files selected"),
                ))
            }
            Some(_) => {}
        }
        let paths = curr_list.get_selected_paths();
        Self::open_with(&paths)?;
        Ok(())
    }
}<|MERGE_RESOLUTION|>--- conflicted
+++ resolved
@@ -70,25 +70,15 @@
 
             /* try executing with user defined entries */
             if !mimetype_options.is_empty() {
-<<<<<<< HEAD
-                mimetype_options[0].execute_with(&paths);
+                mimetype_options[0].execute_with(&paths)?;
             } else if context.config_t.xdg_open {   // try system defined entries
-=======
-                mimetype_options[0].execute_with(&paths)?;
-            } else if context.config_t.xdg_open {
->>>>>>> e0bbe7f3
                 ncurses::savetty();
                 ncurses::endwin();
                 open::that(paths[0]).unwrap();
                 ncurses::resetty();
                 ncurses::refresh();
-<<<<<<< HEAD
             } else {    // ask user for command
-                OpenFileWith::open_with(&paths);
-=======
-            } else {
                 OpenFileWith::open_with(&paths)?;
->>>>>>> e0bbe7f3
             }
             let curr_tab = &mut context.tabs[context.curr_tab_index];
             if curr_tab.curr_list.need_update() {
@@ -183,7 +173,6 @@
             None => Ok(()),
             Some(user_input) if user_input.is_empty() => Ok(()),
             Some(user_input) => match user_input.parse::<usize>() {
-<<<<<<< HEAD
                 Ok(n) if n >= mimetype_options.len() => Err(std::io::Error::new(
                     std::io::ErrorKind::InvalidData,
                     "option does not exist".to_owned(),
@@ -195,25 +184,6 @@
                         Some(cmd) => JoshutoMimetypeEntry::new(String::from(cmd))
                             .add_args(args_iter)
                             .execute_with(paths),
-=======
-                Ok(n) => {
-                    if n < mimetype_options.len() {
-                        mimetype_options[n].execute_with(paths)
-                    } else {
-                        let err = std::io::Error::new(
-                            std::io::ErrorKind::InvalidData,
-                            "option does not exist".to_owned(),
-                        );
-                        Err(err)
-                    }
-                }
-                Err(_) => {
-                    let mut args_iter = user_input.split_whitespace();
-                    match args_iter.next() {
-                        Some(s) => JoshutoMimetypeEntry::new(s.to_owned())
-                                .add_args(args_iter)
-                                .execute_with(paths),
->>>>>>> e0bbe7f3
                         None => Ok(()),
                     }
                 }
