[package]
name = "joshuto"
version = "0.8.5"
authors = ["Jiayi Zhao <jeff.no.zhao@gmail.com>"]
description = "Terminal file manager inspired by ranger"
homepage = "https://github.com/kamiyaa/joshuto"
license = "LGPL-3"
edition = "2018"

[dependencies]
alphanumeric-sort = "^1"
chrono = "^0"
dirs-next = "^2"
lazy_static = "^1"
libc = "^0"
open = "^1"
rand = "^0"
rustyline = "^4"
serde = "^1"
serde_derive = "^1"
shell-words = "^1"
signal-hook = "^0"
structopt = "^0"
termion = "^1"
trash = "^1"
toml = "^0"
tui = "^0"
unicode-width = "^0"
users = "^0"
whoami = "^0"
xdg = "^2"
<<<<<<< HEAD
phf = { version = "^0", features = ["macros"], optional = true }
=======
phf = { version = "^0", features = ["macros"] }
shellexpand = "^2"
# notify = { version = "5.0.0-pre.2" }
>>>>>>> e776210d

# fs_extra = "*"
# lazy_static = "*"
# libc = "*"
# serde = "*"
# serde_derive = "*"
# toml = "*"
# wcwidth = "*"
# whoami = "*"
# xdg = "*"

# [dependencies.wordexp]
# version = "^0"
# git = "https://github.com/kamiyaa/wordexp-rs"
# branch="dev"
# path = "lib/wordexp-rs"

[features]
devicons = [ "phf" ]
file_mimetype = []
mouse = []
default = [ "phf", "mouse" ]<|MERGE_RESOLUTION|>--- conflicted
+++ resolved
@@ -19,6 +19,7 @@
 serde = "^1"
 serde_derive = "^1"
 shell-words = "^1"
+shellexpand = "^2"
 signal-hook = "^0"
 structopt = "^0"
 termion = "^1"
@@ -29,23 +30,7 @@
 users = "^0"
 whoami = "^0"
 xdg = "^2"
-<<<<<<< HEAD
 phf = { version = "^0", features = ["macros"], optional = true }
-=======
-phf = { version = "^0", features = ["macros"] }
-shellexpand = "^2"
-# notify = { version = "5.0.0-pre.2" }
->>>>>>> e776210d
-
-# fs_extra = "*"
-# lazy_static = "*"
-# libc = "*"
-# serde = "*"
-# serde_derive = "*"
-# toml = "*"
-# wcwidth = "*"
-# whoami = "*"
-# xdg = "*"
 
 # [dependencies.wordexp]
 # version = "^0"
